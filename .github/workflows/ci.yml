name: citra-ci

on:
  push:
    branches: [ "*" ]
    tags: [ "*" ]
  pull_request:
    branches: [ master ]

jobs:
  clang-format:
    runs-on: ubuntu-latest
    container: citraemu/build-environments:linux-clang-format
    steps:
      - uses: actions/checkout@v3
        with: 
          fetch-depth: 0
      - name: Build
        env:
          COMMIT_RANGE: ${{ github.event.pull_request.base.sha }}..${{ github.event.pull_request.head.sha }}
        run: ./.ci/linux-clang-format/docker.sh
  build:
    runs-on: ubuntu-latest
    strategy:
      matrix:
        image: ["linux-fresh", "linux-frozen", "linux-mingw"]
    container: citraemu/build-environments:${{ matrix.image }}
    steps:
      - uses: actions/checkout@v3
        with:
          submodules: recursive
      - name: Set up cache
        uses: actions/cache@v3
        with:
          path: ~/.ccache
          key: ${{ runner.os }}-${{ matrix.image }}-${{ github.sha }}
          restore-keys: |
            ${{ runner.os }}-${{ matrix.image }}-
      - name: Query tag name
        uses: little-core-labs/get-git-tag@v3.0.2
        id: tagName
      - name: Build
        run: ./.ci/${{ matrix.image }}/docker.sh
        env:
          ENABLE_COMPATIBILITY_REPORTING: "ON"
      - name: Pack
        run: ./.ci/${{ matrix.image }}/upload.sh
        if: ${{ matrix.image != 'linux-frozen' }}
        env:
          NAME: ${{ matrix.image }}
      - name: Upload
        uses: actions/upload-artifact@v3
        if: ${{ matrix.image != 'linux-frozen' }}
        with:
          name: ${{ matrix.image }}
          path: artifacts/
  macos:
    runs-on: macos-latest
    steps:
      - uses: actions/checkout@v3
        with:
          submodules: recursive
      - name: Set up cache
        uses: actions/cache@v3
        with:
          path: ~/Library/Caches/ccache
          key: ${{ runner.os }}-macos-${{ github.sha }}
          restore-keys: |
            ${{ runner.os }}-macos-
      - name: Query tag name
        uses: little-core-labs/get-git-tag@v3.0.2
        id: tagName
      - name: Install dependencies
        run: ./.ci/macos/deps.sh
      - name: Build
        run: ./.ci/macos/build.sh
        env:
          MACOSX_DEPLOYMENT_TARGET: "10.13"
          ENABLE_COMPATIBILITY_REPORTING: "ON"
      - name: Pack
        run: ./.ci/macos/upload.sh
      - name: Upload
        uses: actions/upload-artifact@v3
        with:
          name: macos
          path: artifacts/
  windows:
    runs-on: windows-latest
    steps:
      - uses: actions/checkout@v3
        with:
          submodules: recursive
      - name: Set up cache
        uses: actions/cache@v3
        with:
          path: ~/.buildcache
          key: ${{ runner.os }}-win-${{ github.sha }}
          restore-keys: |
            ${{ runner.os }}-win-
      - name: Install dependencies
        run: ./.ci/windows-msvc/deps.sh
        shell: bash
      - name: Set up MSVC
        uses: ilammy/msvc-dev-cmd@v1
      - name: Build
        run: ./.ci/windows-msvc/build.sh
        shell: bash
        env:
          ENABLE_COMPATIBILITY_REPORTING: "ON"
  android:
    runs-on: ubuntu-latest
    steps:
      - uses: actions/checkout@v3
        with:
          submodules: recursive
      - name: Set up cache
        uses: actions/cache@v3
        with:
          path: |
            ~/.gradle/caches
            ~/.gradle/wrapper
            ~/.ccache
          key: ${{ runner.os }}-android-${{ github.sha }}
          restore-keys: |
            ${{ runner.os }}-android-
      - name: Query tag name
        uses: little-core-labs/get-git-tag@v3.0.2
        id: tagName
      - name: Deps
        run: |
          sudo apt-get update
          sudo apt-get install ccache apksigner -y
      - name: Build
        run: ./.ci/android/build.sh
      - name: Copy and sign artifacts
        env:
          ANDROID_KEYSTORE_B64: ${{ secrets.ANDROID_KEYSTORE_B64 }}
          ANDROID_KEY_ALIAS: ${{ secrets.ANDROID_KEY_ALIAS }}
          ANDROID_KEYSTORE_PASS: ${{ secrets.ANDROID_KEYSTORE_PASS }}
        run: ./.ci/android/upload.sh
      - name: Upload
        uses: actions/upload-artifact@v3
        with:
          name: android
          path: artifacts/
  transifex:
    runs-on: ubuntu-latest
    container: citraemu/build-environments:linux-transifex
    if: ${{ github.repository == 'citra-emu/citra' && !github.head_ref }}
    steps:
      - uses: actions/checkout@v3
        with:
          submodules: recursive
      - name: Update Translation
        run: ./.ci/transifex/docker.sh
        env:
          TRANSIFEX_API_TOKEN: ${{ secrets.TRANSIFEX_API_TOKEN }}
  release:
    runs-on: ubuntu-latest
<<<<<<< HEAD
    needs: [build]
=======
    needs: [build, macos, android]
>>>>>>> d3809805
    if: ${{ startsWith(github.ref, 'refs/tags/') }}
    steps:
      - uses: actions/download-artifact@v3
      - name: Query tag name
        uses: little-core-labs/get-git-tag@v3.0.2
        id: tagName
      - name: Create release
        uses: actions/create-release@v1
        env:
          GITHUB_TOKEN: ${{ secrets.GITHUB_TOKEN }}
        with:
          tag_name: ${{ steps.tagName.outputs.tag }}
          release_name: ${{ steps.tagName.outputs.tag }}
          draft: false
          prerelease: false
      - name: Upload artifacts
        uses: alexellis/upload-assets@0.2.3
        env:
          GITHUB_TOKEN: ${{ secrets.GITHUB_TOKEN }}
        with:
          asset_paths: '["./**/*.tar.*","./**/*.7z","./**/*.zip","./**/*.apk","./**/*.aab"]'<|MERGE_RESOLUTION|>--- conflicted
+++ resolved
@@ -157,11 +157,7 @@
           TRANSIFEX_API_TOKEN: ${{ secrets.TRANSIFEX_API_TOKEN }}
   release:
     runs-on: ubuntu-latest
-<<<<<<< HEAD
-    needs: [build]
-=======
-    needs: [build, macos, android]
->>>>>>> d3809805
+    needs: [build, android]
     if: ${{ startsWith(github.ref, 'refs/tags/') }}
     steps:
       - uses: actions/download-artifact@v3
