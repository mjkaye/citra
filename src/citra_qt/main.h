--- conflicted
+++ resolved
@@ -263,12 +263,7 @@
     QLabel* emu_speed_label = nullptr;
     QLabel* game_fps_label = nullptr;
     QLabel* emu_frametime_label = nullptr;
-<<<<<<< HEAD
     QPushButton* graphics_api_button = nullptr;
-    QPushButton* option_3d_button = nullptr;
-    QSlider* factor_3d_slider = nullptr;
-=======
->>>>>>> 8f2a5374
     QTimer status_bar_update_timer;
     bool message_label_used_for_movie = false;
 
